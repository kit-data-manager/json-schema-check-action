import * as core from '@actions/core'
import { diffString } from 'json-diff'
<<<<<<< HEAD
=======
import Ajv from 'ajv'
>>>>>>> 8318dc66
import Ajv2019 from 'ajv/dist/2019'
import Ajv2020 from 'ajv/dist/2020'
import * as github from '@actions/github'
import fetch from 'node-fetch'
import * as $RefParser from '@apidevtools/json-schema-ref-parser'
import * as path from 'path'
import { upload } from './upload_schema_asset'
import { writeFile } from 'fs/promises'

export async function run(): Promise<void> {
  try {
    const schemaPath: string = core.getInput('schemaPath')
    const { eventName, payload } = github.context
    if (eventName === 'release' && payload.action === 'published') {
      //only run on release.published trigger
      const tagName: string = github.context.payload.release.tag_name
      const filename: string = `bundled-${tagName}.json`
      const token: string = core.getInput('token', { required: true })
      try {
        core.info(`Reading schema file from ${schemaPath}`)
        const data: object = await bundleJson(schemaPath)
        const json = JSON.stringify(data, null, 2)
        core.info(`Writing schema file to ${filename}`)
        await writeFile(filename, json, 'utf-8')
        core.info(`✅ JSON saved to ${filename}`)
      } catch (error) {
        core.error(`❌ Failed to write JSON: ${(error as Error).message}`)
      }
      core.info(`Uploading schema file ${filename} as release asset.`)
      await upload(filename, token)
    } else {
      const validate: boolean = core.getBooleanInput('validate')
      const diff: boolean = core.getBooleanInput('createDiff')

      core.info(`Checking schema path: ${schemaPath}`)
      core.info(`Performing validate: ${validate}`)
      core.info(`Performing diff: ${diff}`)

      let message: string =
        '# JSON Schema Check Results\n' +
        '\n' +
        '### Validate JSON Schema\n' +
        '\n'

      core.info(`Reading schema file from ${schemaPath}`)
      const data: object = await bundleJson(schemaPath)

      //@ts-expect-error(data is of type any)
      const schemaUrl: string = data['$schema']
      core.info(`$schema property from input: ${schemaUrl}`)

      let ajv = undefined
      if (schemaUrl === 'http://json-schema.org/draft/2019-09/schema') {
        core.info(`Using Ajv2019`)
        ajv = new Ajv2019()
      } else if (schemaUrl === 'http://json-schema.org/draft/2020-12/schema') {
        core.info(`Using Ajv2020`)
        ajv = new Ajv2020()
      } else {
        core.info(`Using Ajv`)
        ajv = new Ajv2019()
        // eslint-disable-next-line @typescript-eslint/no-require-imports
        const draft7MetaSchema = require('ajv/dist/refs/json-schema-draft-07.json')
        ajv.addMetaSchema(draft7MetaSchema)
      }
      let validationErrors: boolean = true
      let diffResult: string = ''

      if (validate) {
        core.info('Running schema validation.')
        const succeed = ajv.validateSchema(data, false)

        if (succeed) {
          core.info('Schema validation succeeded.')
          message += ':white_check_mark: The schema is valid JSON.\n'
          validationErrors = false
        } else {
          core.error('Schema validation failed.')
          message +=
            ':x: Validation of the schema failed!\n' +
            '```json\n' +
            JSON.stringify(ajv.errors) +
            '\n```\n'
          message +=
            '> [!TIP]\n' +
            '> To check and correct validation errors, you may use any online JSON schema validator, e.g., [jsonschemavalidator.net](https://www.jsonschemavalidator.net/).\n\n'
        }
      } else {
        core.info('Skipping schema validation.')
        message +=
          ':grey_question: No information available as validation was not configured. \n'
        validationErrors = false
      }

      message += '\n### Diff to Latest Release\n\n'
      if (diff) {
        core.info('Running diff to previous version.')
        const previousData: string | undefined = await obtainLastVersion()

        if (previousData) {
          const previousSchemaParsed = JSON.parse(previousData)
          diffResult = diffString(previousSchemaParsed, data, {
            color: false
          })

          if (diffResult.length == 0) {
            core.info('No difference found to previous version.')
            message +=
              '```diff\nNo difference found to previous version.\n```\n\n'
          } else {
            core.info(diffResult)

            if (diffResult.length > 1000) {
              core.warning(
                'Difference is larger than 1000 characters. Diff formatting may be broken.'
              )
            }

            message += '```diff\n' + diffResult + '\n```\n\n'
            message +=
              '> [!TIP]\n' +
              '> To check schema backwards compatibility, you may use any AI chatbot with a prompt like:\n' +
              '> \n' +
              '>   **Assuming I have two JSON schemas, both are different according to the following diff, are both schemas compatible?\n' +
              '>   <PASTE_DIFF_HERE>**\n' +
              '>\n' +
              '> If you like, you may add additional rendering instructions, e.g.:\n' +
              '>\n' +
              '> **Render the result as table showing the changed attributes, a columns to check backward compatibility, ' +
              '> and a column to provide comments on why a certain property is not backwards compatible.**\n' +
              '>\n' +
              '> Furthermore, you can also use the diff to get a hint on which schema version to use next:\n' +
              '>    **Assuming I have a JSON schema in version 1.0.0 and the next version has the following changes in diff format. Which would be the next version number following semantic versioning principles?\n' +
              '>   <PASTE_DIFF_HERE>**\n'
          }
        } else {
          message += '```diff\nNo previous schema version found.\n```\n\n'
        }
      } else {
        core.info('Diff skipped.')
        message +=
          ':grey_question: No information available as diff creation was not configured. \n'
      }
      const summary: string = message
      core.info('Finalizing output message.')
      message += '\n### Next Steps\n\n'

      if (validationErrors) {
        message += '- [ ] Fix validation errors\n'
      } else {
        message += '- [X] Fix validation errors\n'
      }

      if (diff) {
        message += '- [ ] Check backwards compatibility based on diff\n'
      } else {
        message += '- [X] Check backwards compatibility based on diff\n'
      }
      message += '- [ ] React with :thumbsup: to mark the PR as ready'
      message += '\n\n'

      core.info('Setting output message.')
      core.setOutput('message', message)
      core.info('Setting action summary.')
      await core.summary.addRaw(summary).write()
    }
    core.info('Action succeeded.')
  } catch (error) {
    if (error instanceof Error) core.setFailed(error.message)
    else core.setFailed('Failed with unknown error. ' + error)
  }
}

async function obtainLastVersion(): Promise<string | undefined> {
  try {
    const token: string = core.getInput('token', { required: true })
    let latestTag: string = core.getInput('previousVersion')
    const { owner, repo } = github.context.repo

    if (!latestTag) {
      const octokit = github.getOctokit(token)
      core.info(`Obtaining tags for repo ${owner}/${repo}`)
      // Step 1: Get the latest tag
      const { data } = await octokit.rest.repos.getLatestRelease({
        owner,
        repo
      })

      latestTag = data.tag_name
      if (!latestTag) {
        core.warning(
          'No tags found in the repository. Returning empty previous version.'
        )
        return undefined
      }
      core.info(`Latest tag: ${latestTag}`)
    }

    // Step 2: Construct URL to fetch the file from the tag
    const fileUrl: string = `https://github.com/${owner}/${repo}/releases/download/${latestTag}/bundled-${latestTag}.json`
    core.info(`Fetching previous version from: ${fileUrl}`)

    const response = await fetch(fileUrl)

    if (!response.ok) {
      core.warning(`Failed to fetch previous version: ${response.statusText}`)
      return undefined
    }

    return await response.text()
  } catch (error) {
    if (error instanceof Error) core.setFailed(error.message)
    else core.warning('Failed with unknown error. ' + error)
  }
  return undefined
}

async function bundleJson(inputFile: string): Promise<object> {
  try {
    core.info(`Bundling input schema from ${inputFile}`)
    const input = path.resolve(inputFile)
    // Resolve and bundle all references
    return await $RefParser.bundle(input)
  } catch (err) {
    console.error('Failed to bundle schema:', err)
    core.setFailed('Failed to bundle schema. ' + err)
    return {}
  }
}<|MERGE_RESOLUTION|>--- conflicted
+++ resolved
@@ -1,9 +1,5 @@
 import * as core from '@actions/core'
 import { diffString } from 'json-diff'
-<<<<<<< HEAD
-=======
-import Ajv from 'ajv'
->>>>>>> 8318dc66
 import Ajv2019 from 'ajv/dist/2019'
 import Ajv2020 from 'ajv/dist/2020'
 import * as github from '@actions/github'
@@ -56,10 +52,10 @@
       core.info(`$schema property from input: ${schemaUrl}`)
 
       let ajv = undefined
-      if (schemaUrl === 'http://json-schema.org/draft/2019-09/schema') {
+      if (schemaUrl === 'https://json-schema.org/draft/2019-09/schema') {
         core.info(`Using Ajv2019`)
         ajv = new Ajv2019()
-      } else if (schemaUrl === 'http://json-schema.org/draft/2020-12/schema') {
+      } else if (schemaUrl === 'https://json-schema.org/draft/2020-12/schema') {
         core.info(`Using Ajv2020`)
         ajv = new Ajv2020()
       } else {
